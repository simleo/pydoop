#include "hdfs_fs.h"
#include "hdfs_file.h"
#include "hdfs_utils.h"

#include <sstream>
#include <hdfs.h>
#include <unicodeobject.h>

#define MAX_WD_BUFFSIZE 2048

using namespace hdfs4python;
using namespace std;



PyObject*
FsClass_new(PyTypeObject *type, PyObject *args, PyObject *kwds)
{
    FsInfo *self;

    self = (FsInfo *)type->tp_alloc(type, 0);
    if (self != NULL) {

        self->host = NULL;
        self->port = 0;

        self->user = NULL;
        self->group = NULL;

        self->_fs = NULL;
    }

    return (PyObject *)self;
}


void
FsClass_dealloc(FsInfo* self)
{
    self->ob_type->tp_free((PyObject*)self);
}



int
FsClass_init(FsInfo *self, PyObject *args, PyObject *kwds)
{

    if (! PyArg_ParseTuple(args, "z|izz", 
            &(self->host), &(self->port),
            &(self->user), &(self->group)))
        return -1;

    if(self->host!=NULL && strlen(self->host)==0)
        self->host = NULL;

    if(self->user!=NULL && strlen(self->user)==0)
        self->user = NULL;

    if(self->group!=NULL && strlen(self->group)==0)
        self->group = NULL;

    if(self->user!=NULL && strlen(self->user)!=0 ) {
        self->_fs = hdfsConnectAsUser(self->host, self->port, self->user);

    }else {
        self->_fs = hdfsConnect(self->host, self->port);
    }

    return 1;
}


PyObject* FsClass_close(FsInfo* self)
{
    hdfsDisconnect(self->_fs);
    Py_RETURN_NONE;
}


PyObject* FsClass_working_directory(FsInfo* self){
    return FsClass_get_working_directory(self);
}


PyObject* FsClass_get_working_directory(FsInfo* self){

    size_t bufferSize = MAX_WD_BUFFSIZE;
    void *buffer = PyMem_Malloc(bufferSize);

    if(hdfsGetWorkingDirectory(self->_fs, (char*) buffer, bufferSize)==NULL){
        PyErr_SetString(PyExc_RuntimeError, "Cannot get working directory.");
        PyMem_Free(buffer);
        Py_RETURN_NONE;
    }

    PyObject *result = Py_BuildValue("O", PyUnicode_FromString((char*) buffer));
    PyMem_Free(buffer);
    return result;
}

PyObject* FsClass_path_info(FsInfo* self, PyObject *args, PyObject *kwds){
    return FsClass_get_path_info(self, args, kwds);
}

PyObject* FsClass_get_path_info(FsInfo* self, PyObject *args, PyObject *kwds){

    PyObject* opath;
    char* path;

    if(!PyArg_ParseTuple(args, "O",  &opath))  {
        PyErr_SetString(PyExc_ValueError, "Unable to parse the arguments.");
        return NULL;
    }

    path = Utils::getObjectAsUTF8String(opath);
    if(path==NULL){
        PyErr_SetString(PyExc_ValueError, "Unable to parse the path.");
        return NULL;
    }

    hdfsFileInfo* info = hdfsGetPathInfo(self->_fs, (char const *) path);
    if(info==NULL){
        PyErr_SetString(PyExc_IOError, "File not found");
        return NULL;
    }

    return Py_BuildValue("{s:O,s:s,s:s,s:i,s:i,s:h,s:s,s:h,s:i,s:O,s:L}",
            "name", PyUnicode_FromString(info->mName),
            "kind", info->mKind == kObjectKindDirectory ? "directory" : "file",
            "group", info->mGroup,
            "last_mod", info->mLastMod,
            "last_access", info->mLastAccess,
            "replication", info->mReplication,
            "owner", info->mOwner,
            "permissions", info->mPermissions,
            "block_size", info->mBlockSize,
            "path", PyUnicode_FromString(info->mName),
            "size", info->mSize
    );
}


PyObject* FsClass_get_hosts(FsInfo* self, PyObject *args, PyObject *kwds){

    int start, length;
    char* path;
    PyObject* opath;

    if(!PyArg_ParseTuple(args, "Oii", &opath, &start, &length)) {
        PyErr_SetString(PyExc_IOError, "Parse error.");
        return NULL;
    }

    path = Utils::getObjectAsUTF8String(opath);
    if(!path){
        PyErr_SetString(PyExc_ValueError, "Unable to parse the path.");
        return NULL;
    }

    char*** hosts = hdfsGetHosts(self->_fs, path, start, length);

    PyObject* host;
    int hostsPerLocation;
    PyObject* locationHosts;


    int numberOfBlocks = 0;
    PyObject* result = PyList_New(0);

    while(hosts[numberOfBlocks]){

        PyObject* hostsBlocks = PyList_New(0);

        int numberOfBlockHosts = 0;
        while(hosts[numberOfBlocks][numberOfBlockHosts])   {

            PyList_Append(hostsBlocks, PyString_FromString(hosts[numberOfBlocks][numberOfBlockHosts]));
            numberOfBlockHosts++;
        }

        PyList_Append(result, hostsBlocks);
        numberOfBlocks++;
    }

    return result;
}

PyObject* FsClass_default_block_size(FsInfo* self){
    return FsClass_get_default_block_size(self);
}


PyObject* FsClass_get_default_block_size(FsInfo* self){

    tOffset size = hdfsGetDefaultBlockSize(self->_fs);
    return Py_BuildValue("L", size);
}

PyObject* FsClass_used(FsInfo* self){
    return FsClass_get_used(self);
}

PyObject* FsClass_get_used(FsInfo* self){

    tOffset size = hdfsGetUsed(self->_fs);
    return Py_BuildValue("L", size);
}

PyObject* FsClass_set_replication(FsInfo* self, PyObject* args, PyObject* kwds){

    static char *kwlist[] = {"path", "replication", NULL};

    char *path;
    short replication;
    PyObject *opath;


    if(!PyArg_ParseTuple(args, "Oh", &opath, &replication)) {
        PyErr_SetString(PyExc_IOError, "Parse error.");
        return NULL;
    }

    path = Utils::getObjectAsUTF8String(opath);
    if(!path){
        PyErr_SetString(PyExc_ValueError, "Unable to parse the path.");
        return NULL;
    }

    int result = hdfsSetReplication(self->_fs, path, replication);
    return PyBool_FromLong(result >= 0 ? 1 : 0);
}


PyObject* FsClass_set_working_directory(FsInfo* self, PyObject* args, PyObject* kwds){

    char* path;
    PyObject *opath;

    if(!PyArg_ParseTuple(args, "O", &opath)) {
        PyErr_SetString(PyExc_IOError, "Parse error.");
        return NULL;
    }

    path = Utils::getObjectAsUTF8String(opath);
    if(!path){
        PyErr_SetString(PyExc_ValueError, "Unable to parse the path.");
        return NULL;
    }

    int result = hdfsSetWorkingDirectory(self->_fs, path);
    return PyBool_FromLong(result >= 0 ? 1 : 0);
}


PyObject* FsClass_open_file(FsInfo* self, PyObject *args, PyObject *kwds)
{
    char* path;
    PyObject *opath;
    int flags, buff_size, blocksize, readline_chunk_size;
    short replication;


    if(!PyArg_ParseTuple(args, "O|iihii", 
            &opath, &flags, &buff_size, &replication, &blocksize, &readline_chunk_size)) {
        PyErr_SetString(PyExc_IOError, "Unable to parse the arguments.");
        return NULL;
    }

    path = Utils::getObjectAsUTF8String(opath);
    if(path==NULL){
        PyErr_SetString(PyExc_IOError, "Unable to parse the argument.");
        return NULL;
    }

    hdfsFile file = hdfsOpenFile(self->_fs, path, flags, buff_size, replication, blocksize);
    if(file==NULL){
        PyErr_SetString(PyExc_IOError, "File found");
        return NULL;
    }

    PyObject* module = PyImport_ImportModule("native_core_hdfs");

    PyObject* obj_instance = PyObject_CallMethod(module, "CoreHdfsFile","OO", self->_fs, file); //, flags, buff_size, replication, blocksize, NULL);

    FileInfo *fileInfo = ((FileInfo*) obj_instance);
    fileInfo->path = path;
    fileInfo->flags = flags;
    fileInfo->buff_size = buff_size;
    fileInfo->blocksize = blocksize;
    fileInfo->replication = replication;
    fileInfo->readline_chunk_size;

    #ifdef HADOOP_LIBHDFS_V1
        fileInfo->stream_type = (((flags & O_WRONLY) == 0) ? INPUT : OUTPUT);
    #endif

    return obj_instance;
}



PyObject *FsClass_name(FsInfo* self)
{
    static PyObject *format = NULL;
    PyObject *args, *result;

    if (format == NULL) {
        format = PyString_FromString("%s %d %s");
        if (format == NULL)
            return NULL;
    }

    args = Py_BuildValue("sis", self->host, self->port, self->user);
    if (args == NULL)
        return NULL;

    result = PyString_Format(format, args);
    Py_DECREF(args);

    return result;
}


PyObject *FsClass_capacity(FsInfo *self){
    return FsClass_get_capacity(self);
}


PyObject *FsClass_get_capacity(FsInfo *self){
    tOffset capacity = hdfsGetCapacity(self->_fs);
    return Py_BuildValue("i", capacity);
}


PyObject* FsClass_copy(FsInfo* self, PyObject *args, PyObject *kwds)
{
    FsInfo* to_hdfs;
    char *from_path, *to_path;
    PyObject *o_from_path, *o_to_path;

    if (! PyArg_ParseTuple(args, "OOO", 
            &o_from_path, &to_hdfs, &o_to_path)) {
        cerr << "Parse error";
        return 0;
    }

    from_path = Utils::getObjectAsUTF8String(o_from_path);
    if(!from_path){
        PyErr_SetString(PyExc_ValueError, "Unable to parse the path.");
        return NULL;
    }

    to_path = Utils::getObjectAsUTF8String(o_to_path);
    if(!o_to_path){
        PyErr_SetString(PyExc_ValueError, "Unable to parse the path.");
        return NULL;
    }

    int result = hdfsCopy(self->_fs, from_path, to_hdfs->_fs, to_path);
    return Py_BuildValue("i", result);
}


PyObject *FsClass_exists(FsInfo *self, PyObject *args, PyObject *kwds){

    char *path;
    PyObject *opath;

    if (! PyArg_ParseTuple(args, "O", &opath)) {
        cerr << "Parse error";
        return 0;
    }

    path = Utils::getObjectAsUTF8String(opath);
    if(!path){
        PyErr_SetString(PyExc_ValueError, "Unable to parse the path.");
        return NULL;
    }

    int result = hdfsExists(self->_fs, path);

    return PyBool_FromLong(result >= 0 ? 1 : 0);
}


PyObject *FsClass_create_directory(FsInfo *self, PyObject *args, PyObject *kwds){

    char *path;
    PyObject *opath;

    if (! PyArg_ParseTuple(args, "O", 
            &opath)) {
        cerr << "Parse error";
        return 0;
    }

    path = Utils::getObjectAsUTF8String(opath);
    if(!path){
        PyErr_SetString(PyExc_ValueError, "Unable to parse the path.");
        return NULL;
    }

    int result = hdfsCreateDirectory(self->_fs, path);
    return PyBool_FromLong(result >= 0 ? 1 : 0);
}

void setPathInfo(PyObject* dict, hdfsFileInfo* fileInfo){
    PyDict_SetItemString(dict, "name", PyUnicode_FromString(fileInfo->mName));
    PyDict_SetItemString(dict, "kind", PyString_FromString(fileInfo->mKind == kObjectKindDirectory ? "directory" : "file"));
    PyDict_SetItemString(dict, "group", PyString_FromString(fileInfo->mGroup));
    PyDict_SetItemString(dict, "last_mod", PyInt_FromLong(fileInfo->mLastMod));
    PyDict_SetItemString(dict, "last_access", PyInt_FromLong(fileInfo->mLastAccess));
    PyDict_SetItemString(dict, "replication", PyInt_FromSize_t(fileInfo->mReplication));
    PyDict_SetItemString(dict, "owner", PyString_FromString(fileInfo->mOwner));
    PyDict_SetItemString(dict, "permissions", PyInt_FromSize_t(fileInfo->mPermissions));
    PyDict_SetItemString(dict, "block_size", PyInt_FromLong(fileInfo->mBlockSize));
    PyDict_SetItemString(dict, "path", PyUnicode_FromString(fileInfo->mName));
    PyDict_SetItemString(dict, "size", PyLong_FromLongLong(fileInfo->mSize));
}

PyObject *FsClass_list_directory(FsInfo *self, PyObject *args, PyObject *kwds){

    char *path;
    PyObject *opath;

    if (! PyArg_ParseTuple(args, "O",  &opath)) {
        cerr << "Parse error";
        return 0;
    }

    path = Utils::getObjectAsUTF8String(opath);
    if(!path){
        PyErr_SetString(PyExc_ValueError, "Unable to parse the path.");
        return NULL;
    }

    int numEntries = 0;
    PyObject *pathEntry, *subPathInfo;

    hdfsFileInfo* pathInfo = hdfsGetPathInfo(self->_fs, path);
    if(!pathInfo){
        PyErr_SetString(PyExc_IOError, "The path doesn't exist");
        return NULL;
    }

    PyObject *result;
    if(pathInfo->mKind == kObjectKindDirectory) {

        hdfsFileInfo* pathList = hdfsListDirectory(self->_fs, path, &numEntries);

        result = PyList_New(numEntries);
        for (int i = 0; i < numEntries; i++) {

            subPathInfo = PyDict_New();
            setPathInfo(subPathInfo, &pathList[i]);
            PyList_SetItem(result, i, subPathInfo);
        }

    }else{

        result = PyList_New(1);
        PyObject *pathInfoAsDict = PyDict_New();
        setPathInfo(pathInfoAsDict, pathInfo);
        PyList_SetItem(result, 0, pathInfoAsDict);
    }

    return result;
}


PyObject *FsClass_move(FsInfo *self, PyObject *args, PyObject *kwds){

    FsInfo* to_hdfs;
    char *from_path, *to_path;
    PyObject *o_from_path, *o_to_path;


    if (! PyArg_ParseTuple(args, "OOO", 
            &o_from_path, &to_hdfs, &o_to_path)) {
        cerr << "Parse error";
        return 0;
    }

    from_path = Utils::getObjectAsUTF8String(o_from_path);
    if(!from_path){
        PyErr_SetString(PyExc_ValueError, "Unable to parse the path.");
        return NULL;
    }

    to_path = Utils::getObjectAsUTF8String(o_to_path);
    if(!o_to_path){
        PyErr_SetString(PyExc_ValueError, "Unable to parse the path.");
        return NULL;
    }

    int result = hdfsMove(self->_fs, from_path, to_hdfs->_fs, to_path);
    return PyBool_FromLong(result >= 0 ? 1 : 0);
}


PyObject *FsClass_rename(FsInfo *self, PyObject *args, PyObject *kwds){

    char *from_path, *to_path;
    PyObject *o_from_path, *o_to_path;

    if (! PyArg_ParseTuple(args, "OO", 
            &o_from_path, &o_to_path)) {
        cerr << "Parse error";
        return 0;
    }

    from_path = Utils::getObjectAsUTF8String(o_from_path);
    if(!from_path){
        PyErr_SetString(PyExc_ValueError, "Unable to parse the path.");
        return NULL;
    }

    to_path = Utils::getObjectAsUTF8String(o_to_path);
    if(!o_to_path){
        PyErr_SetString(PyExc_ValueError, "Unable to parse the path.");
        return NULL;
    }

    int result = hdfsRename(self->_fs, from_path, to_path);
    return PyBool_FromLong(result >= 0 ? 1 : 0);
}


PyObject *FsClass_delete(FsInfo *self, PyObject *args, PyObject *kwds){

    char *path;
    PyObject *opath;
    int recursive = 1;

    if (! PyArg_ParseTuple(args, "O|i",
            &opath, &recursive)) {
        cerr << "Parse error";
        return 0;
    }

    path = Utils::getObjectAsUTF8String(opath);
    if(!path){
        PyErr_SetString(PyExc_ValueError, "Unable to parse the path.");
        return NULL;
    }

    #ifdef HADOOP_LIBHDFS_V1
    int result = hdfsDelete(self->_fs, path);
    #else
    int result = hdfsDelete(self->_fs, path, recursive);
    #endif

    return PyBool_FromLong(result >= 0 ? 1 : 0);
}


PyObject *FsClass_chmod(FsInfo *self, PyObject *args, PyObject *kwds){

    char *path;
    PyObject *opath;
    short mode = 1;

    if (! PyArg_ParseTuple(args, "Oh", &opath, &mode)) {
        cerr << "Parse error";
        return 0;
    }

    path = Utils::getObjectAsUTF8String(opath);
    if(!path){
        PyErr_SetString(PyExc_ValueError, "Unable to parse the path.");
        return NULL;
    }

    int result = hdfsChmod(self->_fs, path, mode);
    return PyBool_FromLong(result >= 0 ? 1 : 0);
}


PyObject *FsClass_chown(FsInfo *self, PyObject *args, PyObject *kwds){

    char *path, *user, *group;
    PyObject *opath;

    if (! PyArg_ParseTuple(args, "O|ss",
            &opath, &user, &group)) {
        cerr << "Parse error";
        return 0;
    }

    path = Utils::getObjectAsUTF8String(opath);
    if(!path){
        PyErr_SetString(PyExc_ValueError, "Unable to parse the path.");
        return NULL;
    }

    hdfsFileInfo* fileInfo = hdfsGetPathInfo(self->_fs, path);
    if(!fileInfo){
        PyErr_SetString(PyExc_IOError, "File not found");
        return NULL;
    }

    if(user==NULL || strlen(user)==0)
        user = fileInfo->mOwner;

    if(group==NULL || strlen(group)==0)
        group = fileInfo->mGroup;

    int result = hdfsChown(self->_fs, path, user, group);
    return PyBool_FromLong(result >= 0 ? 1 : 0);
}


PyObject *FsClass_utime(FsInfo *self, PyObject *args, PyObject *kwds){

    char *path;
    PyObject *opath;
    tTime mtime, atime;

<<<<<<< HEAD
    if (! PyArg_ParseTuple(args, "Oii",
=======
    if (! PyArg_ParseTuple(args, "Oll",
>>>>>>> 1acc1fb3
            &opath, &mtime, &atime)) {
        cerr << "Parse error";
        return 0;
    }

    path = Utils::getObjectAsUTF8String(opath);
    if(!path){
        PyErr_SetString(PyExc_ValueError, "Unable to parse the path.");
        return NULL;
    }


    int result = hdfsUtime(self->_fs, path, mtime, atime);
    return PyBool_FromLong(result >= 0 ? 1 : 0);
}
<|MERGE_RESOLUTION|>--- conflicted
+++ resolved
@@ -617,11 +617,7 @@
     PyObject *opath;
     tTime mtime, atime;
 
-<<<<<<< HEAD
-    if (! PyArg_ParseTuple(args, "Oii",
-=======
     if (! PyArg_ParseTuple(args, "Oll",
->>>>>>> 1acc1fb3
             &opath, &mtime, &atime)) {
         cerr << "Parse error";
         return 0;
