--- conflicted
+++ resolved
@@ -154,11 +154,7 @@
         return NULL;
     }
 
-<<<<<<< HEAD
-    if (! PyArg_ParseTuple(args, "ii", &position, &length))
-=======
     if (! PyArg_ParseTuple(args, "Li", &position, &length))
->>>>>>> 1acc1fb3
         Py_RETURN_NONE;
 
     void* buffer;
@@ -172,29 +168,21 @@
 
 PyObject* FileClass_pread_chunk(FileInfo *self, PyObject *args, PyObject *kwds){
 
-<<<<<<< HEAD
-    tSize position, chunk_size;
-    void*buffer;
-=======
     tOffset position;
     tSize chunk_size;
     void *buffer;
->>>>>>> 1acc1fb3
-
-    #ifdef HADOOP_LIBHDFS_V1
-    if(!hdfsFileIsOpenForRead(self)){
-    #else
-    if(!hdfsFileIsOpenForRead(self->file)){
-    #endif
-        PyErr_SetString(PyExc_IOError, "File is not opened in READ ('r') mode");
-        return NULL;
-    }
-
-<<<<<<< HEAD
-    if (! PyArg_ParseTuple(args, "is#", &position, &buffer, &chunk_size))
-=======
+
+
+    #ifdef HADOOP_LIBHDFS_V1
+    if(!hdfsFileIsOpenForRead(self)){
+    #else
+    if(!hdfsFileIsOpenForRead(self->file)){
+    #endif
+        PyErr_SetString(PyExc_IOError, "File is not opened in READ ('r') mode");
+        return NULL;
+    }
+
     if (! PyArg_ParseTuple(args, "Ls#", &position, &buffer, &chunk_size))
->>>>>>> 1acc1fb3
         Py_RETURN_NONE;
 
     tSize read = hdfsPread(self->fs, self->file, position, buffer, chunk_size);
@@ -204,15 +192,9 @@
 
 PyObject* FileClass_seek(FileInfo *self, PyObject *args, PyObject *kwds){
 
-<<<<<<< HEAD
-    tSize position;
-
-    if (! PyArg_ParseTuple(args, "i", &position))
-=======
     tOffset position;
 
     if (! PyArg_ParseTuple(args, "L", &position))
->>>>>>> 1acc1fb3
         Py_RETURN_NONE;
 
     int result = hdfsSeek(self->fs, self->file, position);
