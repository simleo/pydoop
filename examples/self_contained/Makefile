# BEGIN_COPYRIGHT
# 
# Copyright 2009-2014 CRS4.
# 
# Licensed under the Apache License, Version 2.0 (the "License"); you may not
# use this file except in compliance with the License. You may obtain a copy
# of the License at
# 
#   http://www.apache.org/licenses/LICENSE-2.0
# 
# Unless required by applicable law or agreed to in writing, software
# distributed under the License is distributed on an "AS IS" BASIS, WITHOUT
# WARRANTIES OR CONDITIONS OF ANY KIND, either express or implied. See the
# License for the specific language governing permissions and limitations
# under the License.
# 
# END_COPYRIGHT

pathsearch = $(firstword $(wildcard $(addsuffix /$(1),$(subst :, ,$(PATH)))))

WHEEL_DIR=../../dist
# FIXME -- this should be fixed to be an get from pypi
# FIXME -- note the --pre flag in the pip command below
PIP=pip install --use-wheel --no-index --pre --find-links=${WHEEL_DIR}
SUBMIT_CMD=pydoop submit

HDFS=$(if $(call pathsearch,hdfs),$(call pathsearch,hdfs) dfs ,\
       $(if $(call pathsearch,hadoop),$(call pathsearch,hadoop) fs ,\
	       HDFS_IS_MISSING))

<<<<<<< HEAD
LOGLEVEL=DEBUG
=======
LOGLEVEL=INFO
>>>>>>> e8da65d0
PROGNAME=self_contained
JOBNAME=self_contained
DATA := ../input
INPUT=${PROGNAME}_input
OUTPUT=${PROGNAME}_output

.PHONY: setup_io run clean distclean dfsclean check_results submit

run: check_result

check_result: submit
	python check_results.py /user/${USER}/${INPUT} /user/${USER}/${OUTPUT} 


setup_io:
	-${HDFS} -rm -r /user/${USER}/${INPUT}
	-${HDFS} -rm -r /user/${USER}/${OUTPUT}
	-${HDFS} -mkdir /user/${USER}
	${HDFS} -put ${DATA} ${INPUT}


submit: cv.zip pydoop.tgz setup_io
	${SUBMIT_CMD} --python-zip cv.zip --upload-archive-to-cache pydoop.tgz \
                --module cv.mr.main --entry-point main \
                --log-level ${LOGLEVEL} --job-name ${JOBNAME} \
	              ${PROGNAME} ${INPUT} ${OUTPUT}

cv.zip:
	zip -r cv.zip cv

pydoop.tgz:
	${PIP} -t .  pydoop
	tar cfz pydoop.tgz pydoop
	rm -rf pydoop pydoop-*

clean:
	rm -rf pydoop.tgz cv.zip

<|MERGE_RESOLUTION|>--- conflicted
+++ resolved
@@ -28,11 +28,8 @@
        $(if $(call pathsearch,hadoop),$(call pathsearch,hadoop) fs ,\
 	       HDFS_IS_MISSING))
 
-<<<<<<< HEAD
+
 LOGLEVEL=DEBUG
-=======
-LOGLEVEL=INFO
->>>>>>> e8da65d0
 PROGNAME=self_contained
 JOBNAME=self_contained
 DATA := ../input
