--- conflicted
+++ resolved
@@ -154,12 +154,7 @@
 
 
 def main():
-<<<<<<< HEAD
-    pp.run_task(factory)    
-=======
-    pp.run_task(FACTORY, private_encoding=True)
-
->>>>>>> fa3a4c1d
+    pp.run_task(FACTORY)
 
 if __name__ == "__main__":
     main()
