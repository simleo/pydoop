<<<<<<< HEAD
=======
jdk: 
- oraclejdk7
>>>>>>> ec7b4d45
after_success: 
- sudo apt-get install debhelper python-all-dev libboost-python-dev libssl-dev python-sphinx devscripts inkscape
- make debian
- cd sandbox
- python -c "import smtplib, glob;from email.mime.application import MIMEApplication;from email.mime.multipart import MIMEMultipart;from email.mime.text import MIMEText;fromaddr = 'travis.ci.rs4@gmail.com';toaddrs  = 'travis.ci.rs4@gmail.com';msg = MIMEMultipart();msg['Subject'] = 'New pydoop deb for $HADOOPVERSION build:$TRAVIS_BUILD_NUMBER';msg['From'] = 'travis.ci.rs4@gmail.com';msg['To'] = 'travis.ci.rs4@gmail.com';username = 'travis.ci.rs4';password = '$pw';part = MIMEText(msg['Subject']);msg.attach(part);deb_file_name = glob.glob('*.deb')[0];part = MIMEApplication(open(deb_file_name,'rb').read());part.add_header('Content-Disposition', 'attachment', filename=deb_file_name);msg.attach(part);server = smtplib.SMTP('smtp.gmail.com:587');server.starttls();server.login(username,password);server.sendmail(msg['From'], msg['To'], msg.as_string());server.quit()"
<<<<<<< HEAD


=======
env: 
  global: 
    secure: d1kOuK3dSEs2nNZdGFNcY9KLI5PuWOv7xq9V1b+/+rzhi/BezsvEAjRw+7SeVa/sBk5LcKuKtW06Mjst0npXk487TpQpuLSNzUbX1aaTw4+oG0iJWKeK559iiMs+MBSFYvC6XPts5DkNM+hn5KmhuzCTHBotCv7ZB9Zmuj/ULsg=
  matrix: 
  - HADOOPVERSION=0.20.2
  - HADOOPVERSION=cdh3u4
  - HADOOPVERSION=cdh3u5
  - HADOOPVERSION=1.0.4
  - HADOOPVERSION=1.1.2
  - HADOOPVERSION=1.2.1
  - HADOOPVERSION=cdh4.2.0
  - HADOOPVERSION=cdh4.3.0
python: 
- "2.7"
install: 
- python setup.py install
>>>>>>> ec7b4d45
before_install: 
- sudo apt-get install build-essential python-all-dev libboost-python-dev libssl-dev
- ssh-keygen -t dsa -P '' -f ~/.ssh/id_dsa
- cat ~/.ssh/id_dsa.pub >> ~/.ssh/authorized_keys
- echo NoHostAuthenticationForLocalhost=yes >> ~/.ssh/config
- sudo groupadd admin
- sudo usermod  -a -G admin $USER
- groups $USER
- if [[ "$HADOOPVERSION" != *cdh* ]]; then wget http://archive.apache.org/dist/hadoop/core/hadoop-$HADOOPVERSION/hadoop-$HADOOPVERSION.tar.gz; fi
- if [[ "$HADOOPVERSION" != *cdh* ]]; then tar xf hadoop-$HADOOPVERSION.tar.gz; fi
- if [[ "$HADOOPVERSION" != *cdh* ]]; then export HADOOP_HOME=`pwd`/hadoop-$HADOOPVERSION; fi
- if [[ "$HADOOPVERSION" != *cdh* ]]; then echo "<?xml version=\"1.0\"?><?xml-stylesheet type=\"text/xsl\" href=\"configuration.xsl\"?><configuration><property><name>dfs.permissions.supergroup</name><value>admin</value></property> <property><name>dfs.replication</name><value>1</value></property></configuration>" > $HADOOP_HOME/conf/hdfs-site.xml; fi
- if [[ "$HADOOPVERSION" != *cdh* ]]; then echo "<?xml version=\"1.0\"?><?xml-stylesheet type=\"text/xsl\" href=\"configuration.xsl\"?><configuration><property><name>fs.default.name</name><value>hdfs://localhost:9000</value></property></configuration>" > $HADOOP_HOME/conf/core-site.xml; fi
- if [[ "$HADOOPVERSION" != *cdh* ]]; then echo "<?xml version=\"1.0\"?><?xml-stylesheet type=\"text/xsl\" href=\"configuration.xsl\"?><configuration> <property><name>mapred.job.tracker</name><value>localhost:9001</value></property></configuration>" > $HADOOP_HOME/conf/mapred-site.xml; fi
- if [[ "$HADOOPVERSION" != *cdh* ]]; then $HADOOP_HOME/bin/hadoop namenode -format; fi
- if [[ "$HADOOPVERSION" != *cdh* ]]; then $HADOOP_HOME/bin/start-all.sh; fi
- if [[ "$HADOOPVERSION" != *cdh* ]]; then $HADOOP_HOME/bin/hadoop dfsadmin -safemode wait; fi
- if [[ "$HADOOPVERSION" == *cdh* ]]; then mkdir -p /tmp/hadoop-hdfs/dfs/name; fi
- if [[ "$HADOOPVERSION" == *cdh* ]]; then chmod 777 /tmp/hadoop-hdfs/ -R; fi
- if [[ "$HADOOPVERSION" == *cdh* ]]; then ls -la /tmp/hadoop-hdfs/dfs/name; fi
- if [[ "$HADOOPVERSION" == *cdh4* ]]; then sudo add-apt-repository "deb [arch=amd64] http://archive.cloudera.com/cdh4/ubuntu/precise/amd64/cdh precise-$HADOOPVERSION contrib";  curl -s http://archive.cloudera.com/cdh4/ubuntu/lucid/amd64/cdh/archive.key | sudo apt-key add -; fi
- if [[ "$HADOOPVERSION" == *cdh3* ]]; then sudo add-apt-repository "deb [arch=amd64] http://archive.cloudera.com/debian lucid-$HADOOPVERSION contrib";  curl -s http://archive.cloudera.com/debian/archive.key | sudo apt-key add -; fi
- if [[ "$HADOOPVERSION" == *cdh4* ]]; then sudo apt-get update; sudo apt-get install hadoop-0.20-mapreduce-jobtracker hadoop-hdfs-datanode hadoop-hdfs-namenode hadoop-hdfs-secondarynamenode hadoop-client; fi
- if [[ "$HADOOPVERSION" == *cdh3* ]]; then sudo apt-get update; sudo apt-get install hadoop-0.20-conf-pseudo; fi
- if [[ "$HADOOPVERSION" == *cdh* ]]; then sudo chmod 666 /etc/hadoop/conf/*.xml; fi
- if [[ "$HADOOPVERSION" == *cdh* ]]; then sudo echo "<?xml version=\"1.0\"?><?xml-stylesheet type=\"text/xsl\" href=\"configuration.xsl\"?><configuration><property><name>fs.default.name</name><value>hdfs://localhost:8020</value></property><!-- OOZIE proxy user setting --><property><name>hadoop.proxyuser.oozie.hosts</name><value>*</value></property><property><name>hadoop.proxyuser.oozie.groups</name><value>*</value></property><!-- HTTPFS proxy user setting --><property><name>hadoop.proxyuser.httpfs.hosts</name><value>*</value></property><property><name>hadoop.proxyuser.httpfs.groups</name><value>*</value></property></configuration>" > /etc/hadoop/conf/core-site.xml; fi
- if [[ "$HADOOPVERSION" == *cdh* ]]; then sudo sed '/\/configuration/ i\<property><name>dfs.permissions.supergroup<\/name><value>admin<\/value><\/property>' <  /etc/hadoop/conf/hdfs-site.xml > /tmp/hdfs-site.xml; sudo mv /tmp/hdfs-site.xml /etc/hadoop/conf/hdfs-site.xml; fi
- if [[ "$HADOOPVERSION" == *cdh* ]]; then sed "s/localhost /localhost `hostname` /" /etc/hosts > /tmp/hosts; sudo mv /tmp/hosts /etc/hosts;fi
- if [[ "$HADOOPVERSION" == *cdh* ]]; then sudo /etc/init.d/networking restart; fi
- if [[ "$HADOOPVERSION" == *cdh* ]]; then sudo -u hdfs hadoop namenode -format -force; fi
- if [[ "$HADOOPVERSION" == *cdh4* ]]; then sudo service hadoop-hdfs-datanode restart; sudo service hadoop-hdfs-namenode restart; fi
- if [[ "$HADOOPVERSION" == *cdh3* ]]; then JH=${JAVA_HOME//\//\\\/};sed "s/# export JAVA_HOME=.*/ export JAVA_HOME=${JH//\//\\\/}/" /etc/hadoop/conf/hadoop-env.sh > /tmp/env.sh; sudo mv /tmp/env.sh /etc/hadoop/conf/hadoop-env.sh; fi
- if [[ "$HADOOPVERSION" == *cdh3* ]]; then sudo service hadoop-0.20-datanode restart; sudo service hadoop-0.20-namenode restart; fi
- if [[ "$HADOOPVERSION" == *cdh* ]]; then hadoop dfsadmin -safemode wait; fi
- if [[ "$HADOOPVERSION" == *cdh* ]]; then hdfs="sudo -u hdfs hadoop fs"; ${hdfs} -mkdir /tmp; ${hdfs} -chmod 1777 /tmp; ${hdfs} -mkdir /var/lib/hadoop-hdfs/cache/mapred/mapred/staging; ${hdfs} -chmod 1777 /var/lib/hadoop-hdfs/cache/mapred/mapred/staging; ${hdfs} -chown -R mapred /var/lib/hadoop-hdfs/cache/mapred;${hdfs} -mkdir  /user/$USER;${hdfs} -chown $USER /user/$USER;fi
<<<<<<< HEAD
jdk: 
- oraclejdk7
script: 
- python test/all_tests.py
python: 
- "2.7"
install: 
- python setup.py install
env: 
  matrix: 
    - HADOOPVERSION=0.20.2
    - HADOOPVERSION=cdh3u4
    - HADOOPVERSION=cdh3u5
    - HADOOPVERSION=1.0.4
    - HADOOPVERSION=1.1.2
    - HADOOPVERSION=1.2.1
    - HADOOPVERSION=cdh4.2.0
    - HADOOPVERSION=cdh4.3.0

  global:
    - secure: WstpJjQdzge1UswUIjKeWm3HpUQoFoKtN4pUU2cNNaGQAbOEqvOSGF7ObphEHLMT5NiQxKGfPa2GGRYtLlQ7l7bIQcBR8i5O1KP551rirqyVJCinTrWcf+vKZpYTW5FJNvnsp9vtg00RLVnawOuxTYshldLS3glsRpcJcqnWJVU=

=======
script: 
- python test/all_tests.py
>>>>>>> ec7b4d45
language: python<|MERGE_RESOLUTION|>--- conflicted
+++ resolved
@@ -1,17 +1,10 @@
-<<<<<<< HEAD
-=======
 jdk: 
 - oraclejdk7
->>>>>>> ec7b4d45
 after_success: 
 - sudo apt-get install debhelper python-all-dev libboost-python-dev libssl-dev python-sphinx devscripts inkscape
 - make debian
 - cd sandbox
 - python -c "import smtplib, glob;from email.mime.application import MIMEApplication;from email.mime.multipart import MIMEMultipart;from email.mime.text import MIMEText;fromaddr = 'travis.ci.rs4@gmail.com';toaddrs  = 'travis.ci.rs4@gmail.com';msg = MIMEMultipart();msg['Subject'] = 'New pydoop deb for $HADOOPVERSION build:$TRAVIS_BUILD_NUMBER';msg['From'] = 'travis.ci.rs4@gmail.com';msg['To'] = 'travis.ci.rs4@gmail.com';username = 'travis.ci.rs4';password = '$pw';part = MIMEText(msg['Subject']);msg.attach(part);deb_file_name = glob.glob('*.deb')[0];part = MIMEApplication(open(deb_file_name,'rb').read());part.add_header('Content-Disposition', 'attachment', filename=deb_file_name);msg.attach(part);server = smtplib.SMTP('smtp.gmail.com:587');server.starttls();server.login(username,password);server.sendmail(msg['From'], msg['To'], msg.as_string());server.quit()"
-<<<<<<< HEAD
-
-
-=======
 env: 
   global: 
     secure: d1kOuK3dSEs2nNZdGFNcY9KLI5PuWOv7xq9V1b+/+rzhi/BezsvEAjRw+7SeVa/sBk5LcKuKtW06Mjst0npXk487TpQpuLSNzUbX1aaTw4+oG0iJWKeK559iiMs+MBSFYvC6XPts5DkNM+hn5KmhuzCTHBotCv7ZB9Zmuj/ULsg=
@@ -28,7 +21,6 @@
 - "2.7"
 install: 
 - python setup.py install
->>>>>>> ec7b4d45
 before_install: 
 - sudo apt-get install build-essential python-all-dev libboost-python-dev libssl-dev
 - ssh-keygen -t dsa -P '' -f ~/.ssh/id_dsa
@@ -64,31 +56,6 @@
 - if [[ "$HADOOPVERSION" == *cdh3* ]]; then sudo service hadoop-0.20-datanode restart; sudo service hadoop-0.20-namenode restart; fi
 - if [[ "$HADOOPVERSION" == *cdh* ]]; then hadoop dfsadmin -safemode wait; fi
 - if [[ "$HADOOPVERSION" == *cdh* ]]; then hdfs="sudo -u hdfs hadoop fs"; ${hdfs} -mkdir /tmp; ${hdfs} -chmod 1777 /tmp; ${hdfs} -mkdir /var/lib/hadoop-hdfs/cache/mapred/mapred/staging; ${hdfs} -chmod 1777 /var/lib/hadoop-hdfs/cache/mapred/mapred/staging; ${hdfs} -chown -R mapred /var/lib/hadoop-hdfs/cache/mapred;${hdfs} -mkdir  /user/$USER;${hdfs} -chown $USER /user/$USER;fi
-<<<<<<< HEAD
-jdk: 
-- oraclejdk7
 script: 
 - python test/all_tests.py
-python: 
-- "2.7"
-install: 
-- python setup.py install
-env: 
-  matrix: 
-    - HADOOPVERSION=0.20.2
-    - HADOOPVERSION=cdh3u4
-    - HADOOPVERSION=cdh3u5
-    - HADOOPVERSION=1.0.4
-    - HADOOPVERSION=1.1.2
-    - HADOOPVERSION=1.2.1
-    - HADOOPVERSION=cdh4.2.0
-    - HADOOPVERSION=cdh4.3.0
-
-  global:
-    - secure: WstpJjQdzge1UswUIjKeWm3HpUQoFoKtN4pUU2cNNaGQAbOEqvOSGF7ObphEHLMT5NiQxKGfPa2GGRYtLlQ7l7bIQcBR8i5O1KP551rirqyVJCinTrWcf+vKZpYTW5FJNvnsp9vtg00RLVnawOuxTYshldLS3glsRpcJcqnWJVU=
-
-=======
-script: 
-- python test/all_tests.py
->>>>>>> ec7b4d45
 language: python