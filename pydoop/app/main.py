# BEGIN_COPYRIGHT
#
# Copyright 2009-2015 CRS4.
#
# Licensed under the Apache License, Version 2.0 (the "License"); you may not
# use this file except in compliance with the License. You may obtain a copy
# of the License at
#
#   http://www.apache.org/licenses/LICENSE-2.0
#
# Unless required by applicable law or agreed to in writing, software
# distributed under the License is distributed on an "AS IS" BASIS, WITHOUT
# WARRANTIES OR CONDITIONS OF ANY KIND, either express or implied. See the
# License for the specific language governing permissions and limitations
# under the License.
#
# END_COPYRIGHT

"""
Pydoop command line tool.
"""

import os
import argparse
import importlib


from pydoop.version import version

SUBMOD_NAMES = [
    "script",
    "submit",
]

PYDOOP_CONF_FILE = "~/.pydoop/pydoop.conf"


class PatchedArgumentParser(argparse.ArgumentParser):
    """
    This is a work-around for a bug in ArgumentParser that is triggered
    when there is a zero length argument and fromfile_prefix_chars is
    not None.
    """
    def _read_args_from_files(self, arg_strings):
        place_holder = "abcjdkje-32333a290"
        assert not (place_holder in arg_strings)
        args = [x if len(x) > 0 else place_holder for x in arg_strings]
        new_args = super(PatchedArgumentParser,
                         self)._read_args_from_files(args)
        return [x if x != place_holder else '' for x in new_args]


def make_parser():
    parser = PatchedArgumentParser(
        description="Pydoop command line tool",
        formatter_class=argparse.ArgumentDefaultsHelpFormatter,
        epilog=("Supports argparse @confile syntax "),
        fromfile_prefix_chars='@'
    )
    parser._pydoop_docs_helper = {}
    parser.add_argument('-V', '--version', action='version', version=version,
                        help='print version number and exit')
    subparsers = parser.add_subparsers(help="sub-commands")
    for n in SUBMOD_NAMES:
        mod = importlib.import_module("%s.%s" % (__package__, n))
        subp = mod.add_parser(subparsers)
        parser._pydoop_docs_helper[n] = subp
    return parser


def main(argv=None):
<<<<<<< HEAD
  parser = make_parser()
  args, unknown = parser.parse_known_args(argv)
  args.func(args, unknown)
=======
    parser = make_parser()
    if os.path.exists(PYDOOP_CONF_FILE):
        argv = argv + ['@' + PYDOOP_CONF_FILE]
    args, unknown = parser.parse_known_args(argv)
    try:
        if args.combiner_fn and not args.combine_fn:
            args.combine_fn = args.combiner_fn  # backwards compatibility
    except AttributeError:  # not the script app
        pass
    args.func(args, unknown)
>>>>>>> c4e444fc
<|MERGE_RESOLUTION|>--- conflicted
+++ resolved
@@ -69,11 +69,6 @@
 
 
 def main(argv=None):
-<<<<<<< HEAD
-  parser = make_parser()
-  args, unknown = parser.parse_known_args(argv)
-  args.func(args, unknown)
-=======
     parser = make_parser()
     if os.path.exists(PYDOOP_CONF_FILE):
         argv = argv + ['@' + PYDOOP_CONF_FILE]
@@ -83,5 +78,4 @@
             args.combine_fn = args.combiner_fn  # backwards compatibility
     except AttributeError:  # not the script app
         pass
-    args.func(args, unknown)
->>>>>>> c4e444fc
+    args.func(args, unknown)