--- conflicted
+++ resolved
@@ -35,6 +35,7 @@
 
 
 class _FSStatus(object):
+
     def __init__(self, fs, host, port, user, refcount=1):
         self.fs = fs
         self.host = host
@@ -42,16 +43,6 @@
         self.user = user
         self.refcount = refcount
 
-<<<<<<< HEAD
-=======
-    def __init__(self, fs, host, port, user, refcount=1):
-        self.fs = fs
-        self.host = host
-        self.port = port
-        self.user = user
-        self.refcount = refcount
-
->>>>>>> 17f2fcb1
     def __repr__(self):
         return "_FSStatus(%s, %s)" % (self.fs, self.refcount)
 
@@ -70,11 +61,7 @@
 
 
 def _get_connection_info(host, port, user):
-<<<<<<< HEAD
     fs = get_implementation_instance("FileSystem", host, port, user)
-=======
-    fs = hdfs_ext.hdfs_fs(host, port, user)
->>>>>>> 17f2fcb1
     res = urlparse.urlparse(fs.working_directory())
     if res.scheme == "file":
         h, p, u = "", 0, getpass.getuser()
@@ -118,11 +105,7 @@
     ignored (i.e., it will always be the current UNIX user).
     """
     SUPPORTED_OPEN_MODES = frozenset([
-<<<<<<< HEAD
         os.O_RDONLY, os.O_WRONLY, os.O_WRONLY | os.O_APPEND, "r", "w", "a"
-=======
-        os.O_RDONLY, os.O_WRONLY, os.O_WRONLY|os.O_APPEND, "r", "w", "a"
->>>>>>> 17f2fcb1
     ])
     _CACHE = {}
     _ALIASES = {"host": {}, "port": {}, "user": {}}
@@ -135,15 +118,11 @@
         return host, port, user
 
     def __lookup(self, hpu):
-<<<<<<< HEAD
         raise KeyError  # FIXME, it seems useless with the new implementation
-=======
->>>>>>> 17f2fcb1
         if hpu[0]:
             hpu = self.__canonize_hpu(hpu)
         return self._CACHE[hpu]
 
-<<<<<<< HEAD
     def __eq__(self, other):
         """
         True if the self and other wrap the same hadoop file system instance
@@ -152,16 +131,10 @@
         """
         return type(self) == type(other) and self.fs == other.fs
 
-=======
->>>>>>> 17f2fcb1
     def __init__(self, host="default", port=0, user=None, groups=None):
         host = host.strip()
         raw_host = host
         host = common.encode_host(host)
-<<<<<<< HEAD
-
-=======
->>>>>>> 17f2fcb1
         if user is None:
             user = ""
         if not host:
@@ -190,15 +163,12 @@
         else:
             self.__status.refcount += 1
 
-<<<<<<< HEAD
-=======
     def __enter__(self):
         return self
 
     def __exit__(self, exc_type, exc_value, traceback):
         self.close()
 
->>>>>>> 17f2fcb1
     @property
     def fs(self):
         return self.__status.fs
@@ -281,11 +251,7 @@
                 flags = "r"
             elif flags == os.O_WRONLY:
                 flags = "w"
-<<<<<<< HEAD
             elif flags == os.O_WRONLY | os.O_APPEND:
-=======
-            elif flags == os.O_WRONLY|os.O_APPEND:
->>>>>>> 17f2fcb1
                 flags = "a"
             return local_file(self, path, flags)
         if flags == "r":
@@ -293,15 +259,8 @@
         elif flags == "w":
             flags = os.O_WRONLY
         elif flags == "a":
-<<<<<<< HEAD
             flags = os.O_WRONLY | os.O_APPEND
         f = self.fs.open_file(path, flags, buff_size, replication, blocksize)
-=======
-            flags = os.O_WRONLY|os.O_APPEND
-        f = self.fs.open_file(
-          common.encode_path(path), flags, buff_size, replication, blocksize
-          )
->>>>>>> 17f2fcb1
         return hdfs_file(f, self, path, flags, readline_chunk_size)
 
     def capacity(self):
@@ -329,13 +288,7 @@
         _complain_ifclosed(self.closed)
         if isinstance(to_hdfs, self.__class__):
             to_hdfs = to_hdfs.fs
-<<<<<<< HEAD
         return self.fs.copy(from_path, to_hdfs, to_path)
-=======
-        return self.fs.copy(
-          common.encode_path(from_path), to_hdfs, common.encode_path(to_path)
-          )
->>>>>>> 17f2fcb1
 
     def create_directory(self, path):
         """
@@ -346,11 +299,7 @@
         :raises: IOError
         """
         _complain_ifclosed(self.closed)
-<<<<<<< HEAD
         return self.fs.create_directory(path)
-=======
-        return self.fs.create_directory(common.encode_path(path))
->>>>>>> 17f2fcb1
 
     def default_block_size(self):
         """
@@ -373,11 +322,7 @@
         :raises: IOError when ``recursive`` is False and directory is non-empty
         """
         _complain_ifclosed(self.closed)
-<<<<<<< HEAD
         return self.fs.delete(path, recursive)
-=======
-        return self.fs.delete(common.encode_path(path), recursive)
->>>>>>> 17f2fcb1
 
     def exists(self, path):
         """
@@ -389,11 +334,7 @@
         :return: True if ``path`` exists, else False
         """
         _complain_ifclosed(self.closed)
-<<<<<<< HEAD
         return self.fs.exists(path)
-=======
-        return self.fs.exists(common.encode_path(path))
->>>>>>> 17f2fcb1
 
     def get_hosts(self, path, start, length):
         """
@@ -411,18 +352,12 @@
         :return: list of hosts that store the block
         """
         _complain_ifclosed(self.closed)
-<<<<<<< HEAD
         return self.fs.get_hosts(path, start, length)
-=======
-        return self.fs.get_hosts(common.encode_path(path), start, length)
->>>>>>> 17f2fcb1
 
     def get_path_info(self, path):
         """
         Get information about ``path`` as a dict of properties.
 
-<<<<<<< HEAD
-=======
         The return value, based upon ``fs.FileStatus`` from the Java API,
         has the following fields:
 
@@ -437,7 +372,6 @@
         * ``replication``: replication factor of ``path``
         * ``size``: size in bytes of ``path``
 
->>>>>>> 17f2fcb1
         :type path: string
         :param path: a path in the filesystem
         :rtype: dict
@@ -445,14 +379,7 @@
         :raises: IOError
         """
         _complain_ifclosed(self.closed)
-<<<<<<< HEAD
         return self.fs.get_path_info(path)
-=======
-        info = self.fs.get_path_info(common.encode_path(path))
-        if isinstance(path, unicode):
-            info['name'] = common.decode_path(info['name'])
-        return info
->>>>>>> 17f2fcb1
 
     def list_directory(self, path):
         """
@@ -465,16 +392,7 @@
         :raises: IOError
         """
         _complain_ifclosed(self.closed)
-<<<<<<< HEAD
         return self.fs.list_directory(path)
-=======
-        ls = self.fs.list_directory(common.encode_path(path))
-        if isinstance(path, unicode):
-            decode_path = common.decode_path  # speed hack
-            for info in ls:
-                info['name'] = decode_path(info['name'])
-        return ls
->>>>>>> 17f2fcb1
 
     def move(self, from_path, to_hdfs, to_path):
         """
@@ -491,13 +409,7 @@
         _complain_ifclosed(self.closed)
         if isinstance(to_hdfs, self.__class__):
             to_hdfs = to_hdfs.fs
-<<<<<<< HEAD
         return self.fs.move(from_path, to_hdfs, to_path)
-=======
-        return self.fs.move(
-          common.encode_path(from_path), to_hdfs, common.encode_path(to_path)
-          )
->>>>>>> 17f2fcb1
 
     def rename(self, from_path, to_path):
         """
@@ -510,13 +422,7 @@
         :raises: IOError
         """
         _complain_ifclosed(self.closed)
-<<<<<<< HEAD
         return self.fs.rename(from_path, to_path)
-=======
-        return self.fs.rename(
-          common.encode_path(from_path), common.encode_path(to_path)
-          )
->>>>>>> 17f2fcb1
 
     def set_replication(self, path, replication):
         """
@@ -529,11 +435,7 @@
         :raises: IOError
         """
         _complain_ifclosed(self.closed)
-<<<<<<< HEAD
         return self.fs.set_replication(path, replication)
-=======
-        return self.fs.set_replication(common.encode_path(path), replication)
->>>>>>> 17f2fcb1
 
     def set_working_directory(self, path):
         """
@@ -545,11 +447,7 @@
         :raises: IOError
         """
         _complain_ifclosed(self.closed)
-<<<<<<< HEAD
         return self.fs.set_working_directory(path)
-=======
-        return self.fs.set_working_directory(common.encode_path(path))
->>>>>>> 17f2fcb1
 
     def used(self):
         """
@@ -561,29 +459,16 @@
         _complain_ifclosed(self.closed)
         return self.fs.used()
 
-<<<<<<< HEAD
     def working_directory(self):
         """
         Get the current working directory.
 
-=======
-    def working_directory(self, decode=False):
-        """
-        Get the current working directory.
-
-        :type decode: bool
-        :param decode: if :obj:`True`, return the wd as a Unicode object
->>>>>>> 17f2fcb1
         :rtype: str or unicode
         :return: current working directory
         """
         _complain_ifclosed(self.closed)
         wd = self.fs.working_directory()
-<<<<<<< HEAD
         return wd
-=======
-        return common.decode_path(wd) if decode else wd
->>>>>>> 17f2fcb1
 
     def chown(self, path, user='', group=''):
         """
@@ -598,11 +483,7 @@
         :raises: IOError
         """
         _complain_ifclosed(self.closed)
-<<<<<<< HEAD
         return self.fs.chown(path, user, group)
-=======
-        return self.fs.chown(common.encode_path(path), user, group)
->>>>>>> 17f2fcb1
 
     @staticmethod
     def __get_umask():
@@ -621,15 +502,9 @@
           to ``path``.
         :raises ValueError: if ``mode_string`` is invalid.
         """
-<<<<<<< HEAD
         Char_to_perm_byte = {'r': 4, 'w': 2, 'x': 1}
         Fields = (('u', 6), ('g', 3), ('o', 0))
         # --
-=======
-        Char_to_perm_byte = {'r':4, 'w':2, 'x':1}
-        Fields = (('u', 6), ('g', 3), ('o', 0))
-        #--
->>>>>>> 17f2fcb1
         m = re.match("\s*([ugoa]*)([-+=])([rwx]*)\s*", mode_string)
         if not m:
             raise ValueError("Invalid mode string %s" % mode_string)
@@ -682,10 +557,6 @@
         :raises: IOError
         """
         _complain_ifclosed(self.closed)
-<<<<<<< HEAD
-=======
-        path = common.encode_path(path)
->>>>>>> 17f2fcb1
         if isinstance(mode, basestring):
             mode_ = self.__compute_mode_from_string(path, mode)
         else:
@@ -705,11 +576,7 @@
         :raises: IOError
         """
         _complain_ifclosed(self.closed)
-<<<<<<< HEAD
         return self.fs.utime(path, int(mtime), int(atime))
-=======
-        return self.fs.utime(common.encode_path(path), int(mtime), int(atime))
->>>>>>> 17f2fcb1
 
     def walk(self, top):
         """
