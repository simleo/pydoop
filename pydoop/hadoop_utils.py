--- conflicted
+++ resolved
@@ -304,13 +304,8 @@
         fallback or
         _hadoop_home_from_version_cmd() or
         first_dir_in_glob("/usr/lib/hadoop*") or
-<<<<<<< HEAD
         first_dir_in_glob("/usr/share/hadoop*") or
         first_dir_in_glob("/opt/hadoop*") or
-        hadoop_home_from_path()
-=======
-        first_dir_in_glob("/opt/hadoop*")
->>>>>>> 15854cac
         )
     if not self.__hadoop_home:
       PathFinder.__error("hadoop home", "HADOOP_HOME")
@@ -474,7 +469,6 @@
             glob.glob(os.path.join(hadoop_home, "*.jar")) +
             glob.glob(os.path.join(hadoop_home, "lib/*.jar"))
           )
-<<<<<<< HEAD
         else:
           if os.path.isdir(self.CDH_HADOOP_HOME_PKG):
             hadoop_home = self.CDH_HADOOP_HOME_PKG
@@ -488,11 +482,7 @@
             glob.glob(os.path.join(hadoop_home, 'hadoop-annotations*.jar')) +
             glob.glob(os.path.join(mr1_home, 'hadoop*.jar'))
             )
-        
-      self.__hadoop_classpath += ":" + self.hadoop_native()
-=======
       self.__hadoop_classpath += ":" + self.hadoop_native() + ":" + self.hadoop_conf()
->>>>>>> 15854cac
     return self.__hadoop_classpath
 
   def find(self):
